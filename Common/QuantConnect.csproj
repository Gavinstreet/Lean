--- conflicted
+++ resolved
@@ -150,12 +150,9 @@
     <Compile Include="Brokerages\DefaultBrokerageModel.cs" />
     <Compile Include="Brokerages\FxcmBrokerageModel.cs" />
     <Compile Include="Brokerages\GDAXBrokerageModel.cs" />
-<<<<<<< HEAD
     <Compile Include="Data\Custom\Intrinio\IntrinioEconomicData.cs" />
     <Compile Include="Data\Custom\Intrinio\EconomicDataSources.cs" />
-=======
     <Compile Include="Interfaces\IFutureChainProvider.cs" />
->>>>>>> 5431f481
     <Compile Include="Orders\Fills\LatestPriceFillModel.cs" />
     <Compile Include="Orders\GDAXOrderProperties.cs" />
     <Compile Include="Orders\InteractiveBrokersOrderProperties.cs" />
